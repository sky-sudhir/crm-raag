--- conflicted
+++ resolved
@@ -1,4 +1,3 @@
-# api/models/user.py
 import enum
 import uuid
 from sqlalchemy import String, Boolean, DateTime, func, Enum
@@ -6,29 +5,11 @@
 from api.db.database import Base
 from datetime import datetime
 
-<<<<<<< HEAD
-=======
-import uuid
-from datetime import datetime
-from enum import Enum as PyEnum
-
-from sqlalchemy import (
-    Boolean,
-    DateTime,
-    Enum,
-    String,
-    func,
-)
-
-
-
->>>>>>> 574d86b1
 class UserRole(str, enum.Enum):
     """Enumeration for user roles."""
     ROLE_ADMIN = "ROLE_ADMIN"
     ROLE_USER = "ROLE_USER"
 
-<<<<<<< HEAD
 # This is the single, schema-agnostic blueprint for the 'users' table.
 # It has NO __table_args__ defining a schema. This is the version used by
 # Base.metadata to discover which tables a tenant should have.
@@ -69,45 +50,4 @@
         created_at: Mapped[datetime] = mapped_column(DateTime(timezone=True), server_default=func.now())
         updated_at: Mapped[datetime] = mapped_column(DateTime(timezone=True), server_default=func.now(), onupdate=func.now())
 
-    return UserForSchema
-=======
-class UserRole(PyEnum):
-    ROLE_USER = "ROLE_USER"
-    ROLE_ADMIN = "ROLE_ADMIN"
-
-
-# 1. Create an Abstract Base Class or Mixin with all the common columns
-class UserBase:
-    """
-    An abstract class/mixin that defines the columns for a user model.
-    It is not mapped to any database table itself.
-    """
-    __abstract__ = True
-
-    id: Mapped[str] = mapped_column(
-        String(36), primary_key=True, default=lambda: str(uuid.uuid4())
-    )
-    name: Mapped[str] = mapped_column(String(100), nullable=False)
-    email: Mapped[str] = mapped_column(String(100), unique=True, index=True, nullable=False)
-    password: Mapped[str] = mapped_column(String(255), nullable=False)
-    role: Mapped[UserRole] = mapped_column(Enum(UserRole), default=UserRole.ROLE_USER, nullable=False)
-    is_owner: Mapped[bool] = mapped_column(Boolean, default=False)
-    created_at: Mapped[datetime] = mapped_column(DateTime(timezone=True), server_default=func.now())
-    updated_at: Mapped[datetime] = mapped_column(
-        DateTime(timezone=True), server_default=func.now(), onupdate=func.now()
-    )
-
-
-# 2. Refactor the function to inherit from the base
-def get_user_model(schema: str):
-    """Dynamically create a User model for a specific schema."""
-    class User(Base, UserBase):
-        __tablename__ = "users"
-        __table_args__ = {"schema": schema}
-
-    return User
-
-
-class User(Base, UserBase):
-    __tablename__ = "users"
->>>>>>> 574d86b1
+    return UserForSchema