import uuid
from datetime import datetime
from enum import Enum as PyEnum
from sqlalchemy import Boolean, Column, DateTime, Enum, String, func, ForeignKey, Table
from sqlalchemy.orm import Mapped, mapped_column, relationship, declarative_base
from api.db.database import Base
from api.models.audit_log import AuditLog, get_audit_logs_model
from api.models.category import Category, get_category_model
from api.models.chat_tabs import ChatTab, get_chat_tabs_model  # <-- import to register default; inject for dynamic
# NOTE: do not import KnowledgeBase here since we keep it FK-only by your requirement

class UserRole(PyEnum):
    ROLE_USER = "ROLE_USER"
    ROLE_ADMIN = "ROLE_ADMIN"

# PUBLIC association table (default registry)
user_categories = Table(
    "user_categories",
    Base.metadata,
    Column("user_id", String(36), ForeignKey("users.id", ondelete="CASCADE"), primary_key=True),
    Column("category_id", String(36), ForeignKey("categories.id", ondelete="CASCADE"), primary_key=True),
)

class UserBase:
    __abstract__ = True

    id: Mapped[str] = mapped_column(String(36), primary_key=True, default=lambda: str(uuid.uuid4()))
    name: Mapped[str] = mapped_column(String(100), nullable=False)
    email: Mapped[str] = mapped_column(String(100), unique=True, index=True, nullable=False)
    password: Mapped[str] = mapped_column(String(255), nullable=False)
    role: Mapped["UserRole"] = mapped_column(
        Enum(UserRole, name="userrole", schema="public"), default=UserRole.ROLE_USER, nullable=False
    )
    is_owner: Mapped[bool] = mapped_column(Boolean, default=False)

    created_at: Mapped[datetime] = mapped_column(DateTime(timezone=True), server_default=func.now())
    updated_at: Mapped[datetime] = mapped_column(DateTime(timezone=True), server_default=func.now(), onupdate=func.now())

def get_user_model(schema: str):
    # Single registry for ALL per-schema classes
    DynamicBase = declarative_base()

    # Build the per-schema dependent classes in THE SAME registry
    CategoryForSchema = get_category_model(schema, DynamicBase=DynamicBase)
    ChatTabForSchema = get_chat_tabs_model(schema, DynamicBase=DynamicBase)
    AuditLogForSchema = get_audit_logs_model(schema, DynamicBase=DynamicBase)
    # KnowledgeBase remains FK-only; you can create it in the same registry if you need the class object
    # from api.models.knowledge_base import get_knowledge_base_model
    # KnowledgeBaseForSchema = get_knowledge_base_model(schema, DynamicBase=DynamicBase)

    # Association table in the SAME metadata/registry
    dynamic_user_categories = Table(
        "user_categories",
        DynamicBase.metadata,
        Column("user_id", String(36), ForeignKey(f"{schema}.users.id", ondelete="CASCADE"), primary_key=True),
        Column("category_id", String(36), ForeignKey(f"{schema}.categories.id", ondelete="CASCADE"), primary_key=True),
        schema=schema,
    )

    class UserForSchema(DynamicBase, UserBase):
        __tablename__ = "users"
        __table_args__ = {"schema": schema}

        # Use CLASS OBJECTS (not strings) so resolution stays inside this registry
        categories : Mapped[list[CategoryForSchema]] = relationship(
            CategoryForSchema,
            secondary=dynamic_user_categories,
            backref="users",
            lazy="joined",
            cascade="all, delete",
        )

        # Relationship to ChatTab via class object; ChatTab model keeps only FK, no back_populates needed
        chat_tabs: Mapped[list[ChatTabForSchema]] = relationship(
            ChatTabForSchema,
            primaryjoin="UserForSchema.id == ChatTabForSchema.user_id",
            cascade="all, delete-orphan",
            passive_deletes=True,
        )
        audit_logs: Mapped[list[AuditLogForSchema]] = relationship(
            AuditLogForSchema,
            primaryjoin="UserForSchema.id == AuditLogForSchema.user_id",
            cascade="all, delete-orphan",
            passive_deletes=True,
        )

        # DO NOT add a relationship to KnowledgeBase since you want it FK-only.
        # If later you want it, create KnowledgeBaseForSchema in this registry and relate using the class object.

    # Expose dependent classes if needed by caller
    UserForSchema._Category = CategoryForSchema
    UserForSchema._ChatTab = ChatTabForSchema
    UserForSchema._AuditLog = AuditLogForSchema
    # UserForSchema._KnowledgeBase = KnowledgeBaseForSchema  # if you enable it

    return UserForSchema

# Default/public model (shares global Base)
class User(Base, UserBase):
    __tablename__ = "users"

    # Public relationships can safely use string names because these classes
    # are imported above and live in the same global registry.
    categories: Mapped[list["Category"]] = relationship(
        "Category",
        secondary=user_categories,
        backref="users",
        lazy="joined",
        cascade="all, delete",
    )

    # Only if you want it on the public model; your per-schema code should use the dynamic class.
    chat_tabs: Mapped[list["ChatTab"]] = relationship(
        "ChatTab",
        primaryjoin="User.id == ChatTab.user_id",
        cascade="all, delete-orphan",
        passive_deletes=True,
    )
    audit_logs: Mapped[list["AuditLog"]] = relationship(
        "AuditLog",
        primaryjoin="User.id == AuditLog.user_id",
        cascade="all, delete-orphan",
        passive_deletes=True,
<<<<<<< HEAD
=======
    )
    # Relationship required by VectorDocBase.back_populates("user")
    vector_docs: Mapped[list["VectorDoc"]] = relationship(
        "VectorDoc",
        primaryjoin="User.id == VectorDoc.user_id",
        cascade="all, delete-orphan",
        passive_deletes=True,
>>>>>>> ad8da033
    )<|MERGE_RESOLUTION|>--- conflicted
+++ resolved
@@ -121,8 +121,6 @@
         primaryjoin="User.id == AuditLog.user_id",
         cascade="all, delete-orphan",
         passive_deletes=True,
-<<<<<<< HEAD
-=======
     )
     # Relationship required by VectorDocBase.back_populates("user")
     vector_docs: Mapped[list["VectorDoc"]] = relationship(
@@ -130,5 +128,4 @@
         primaryjoin="User.id == VectorDoc.user_id",
         cascade="all, delete-orphan",
         passive_deletes=True,
->>>>>>> ad8da033
     )