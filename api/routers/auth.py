# File: api/routers/auth.py
from http import HTTPStatus
<<<<<<< HEAD
from fastapi import APIRouter, Depends, HTTPException
=======
import random
import uuid
import enum
from datetime import datetime, timedelta

from fastapi import APIRouter, Depends, HTTPException, Body
from pydantic import EmailStr
>>>>>>> 7c55002b
from sqlalchemy.ext.asyncio import AsyncSession

<<<<<<< HEAD
# --- IMPORT THE CORRECT DEPENDENCIES ---
from api.db.tenant import get_db_public_session
from api.db.database import get_unscoped_db_session

=======
from api.db.tenant import get_db_public, get_db_tenant
from api.models.otp import OTP
from api.models.organization import Organization
from api.schemas.auth import LoginRequest
>>>>>>> 7c55002b
from api.services.auth_service import AuthService
from api.schemas.organization import CreateOrganizationRequest
<<<<<<< HEAD
=======


>>>>>>> 7c55002b

router = APIRouter(prefix="/api/auth", tags=["Auth"])

<<<<<<< HEAD
@router.post("/signup", status_code=HTTPStatus.OK)
async def signup(email: str, db: AsyncSession = Depends(get_db_public_session)): # <-- Use public session
=======

@router.post("/signup",status_code=HTTPStatus.OK)
async def signup(email: str, db: AsyncSession = Depends(get_db_public)):
>>>>>>> 7c55002b
    return await AuthService(db).signup(email)

@router.post("/verify-otp")
<<<<<<< HEAD
async def verify_otp(email: str, otp: int, db: AsyncSession = Depends(get_db_public_session)): # <-- Use public session
    return await AuthService(db).verify_otp(email, otp)

@router.post("/create-organization")
async def create_organization(
    payload: CreateOrganizationRequest,
    db: AsyncSession = Depends(get_unscoped_db_session)
=======
async def verify_otp(email: str, otp: int, db: AsyncSession = Depends(get_db_public)):
    return await AuthService(db).verify_otp(email, otp)

@router.post("/login")
async def login(request:LoginRequest, db: AsyncSession = Depends(get_db_tenant)):
    return await AuthService(db).login(email=request.email, password=request.password)

@router.post("/create-organization")
async def create_organization(
    payload: CreateOrganizationRequest,
    db: AsyncSession = Depends(get_db_public)
>>>>>>> 7c55002b
):
    return await AuthService(db).create_organization_with_owner(payload)<|MERGE_RESOLUTION|>--- conflicted
+++ resolved
@@ -1,8 +1,5 @@
 # File: api/routers/auth.py
 from http import HTTPStatus
-<<<<<<< HEAD
-from fastapi import APIRouter, Depends, HTTPException
-=======
 import random
 import uuid
 import enum
@@ -10,52 +7,34 @@
 
 from fastapi import APIRouter, Depends, HTTPException, Body
 from pydantic import EmailStr
->>>>>>> 7c55002b
 from sqlalchemy.ext.asyncio import AsyncSession
 
-<<<<<<< HEAD
-# --- IMPORT THE CORRECT DEPENDENCIES ---
-from api.db.tenant import get_db_public_session
 from api.db.database import get_unscoped_db_session
-
-=======
 from api.db.tenant import get_db_public, get_db_tenant
 from api.models.otp import OTP
 from api.models.organization import Organization
 from api.schemas.auth import LoginRequest
->>>>>>> 7c55002b
 from api.services.auth_service import AuthService
 from api.schemas.organization import CreateOrganizationRequest
-<<<<<<< HEAD
-=======
-
-
->>>>>>> 7c55002b
 
 router = APIRouter(prefix="/api/auth", tags=["Auth"])
 
-<<<<<<< HEAD
-@router.post("/signup", status_code=HTTPStatus.OK)
-async def signup(email: str, db: AsyncSession = Depends(get_db_public_session)): # <-- Use public session
-=======
 
 @router.post("/signup",status_code=HTTPStatus.OK)
 async def signup(email: str, db: AsyncSession = Depends(get_db_public)):
->>>>>>> 7c55002b
     return await AuthService(db).signup(email)
 
 @router.post("/verify-otp")
-<<<<<<< HEAD
-async def verify_otp(email: str, otp: int, db: AsyncSession = Depends(get_db_public_session)): # <-- Use public session
+async def verify_otp(email: str, otp: int, db: AsyncSession = Depends(get_db_public)):
     return await AuthService(db).verify_otp(email, otp)
 
-@router.post("/create-organization")
-async def create_organization(
-    payload: CreateOrganizationRequest,
-    db: AsyncSession = Depends(get_unscoped_db_session)
-=======
-async def verify_otp(email: str, otp: int, db: AsyncSession = Depends(get_db_public)):
-    return await AuthService(db).verify_otp(email, otp)
+
+# @router.post("/create-organization")
+# async def create_organization(
+#     payload: CreateOrganizationRequest,
+#     db: AsyncSession = Depends(get_unscoped_db_session)
+# async def verify_otp(email: str, otp: int, db: AsyncSession = Depends(get_db_public)):
+#     return await AuthService(db).verify_otp(email, otp)
 
 @router.post("/login")
 async def login(request:LoginRequest, db: AsyncSession = Depends(get_db_tenant)):
@@ -64,7 +43,6 @@
 @router.post("/create-organization")
 async def create_organization(
     payload: CreateOrganizationRequest,
-    db: AsyncSession = Depends(get_db_public)
->>>>>>> 7c55002b
+    db: AsyncSession = Depends(get_unscoped_db_session)
 ):
     return await AuthService(db).create_organization_with_owner(payload)