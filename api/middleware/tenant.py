# File: api/middleware/tenant.py

from fastapi import Request, HTTPException
from starlette.middleware.base import BaseHTTPMiddleware
from sqlalchemy import select, text
from api.db.tenant import tenant_schema 
from api.db.database import AsyncSessionLocal 
from api.models.organization import Organization 
class TenantMiddleware(BaseHTTPMiddleware):
    async def dispatch(self, request: Request, call_next):
<<<<<<< HEAD
=======
        # Get hostname from the request, e.g., "orange.localhost" or "localhost"
        # print("Request hostname:", request.headers.get("hostname"))
>>>>>>> 7c55002b
        hostname = request.headers.get("host", "").split(":")[0]
        # hostname = "orange"
        
        print("hostname", hostname)
        main_domain = "localhost" # Use "localhost" if you test in a browser
        print("main_domain", main_domain)
        print("hostname == main_domain", hostname == main_domain)
        if hostname == main_domain:
            return await call_next(request)
        subdomain = hostname.split(".")[0]
        print("subdomain", subdomain)
        async with AsyncSessionLocal() as session:
            await session.execute(text('SET search_path TO "public"'))
            stmt = select(Organization).where(Organization.subdomain == subdomain)
            result = await session.execute(stmt)
            organization = result.scalar_one_or_none()
            print("organization", organization)
            if not organization:
                raise HTTPException(status_code=404, detail=f"Workspace with subdomain '{subdomain}' not found.")
            schema_name = organization.schema
        token = tenant_schema.set(schema_name)
<<<<<<< HEAD
=======
        print("subdomain", subdomain)

        
        # Now, we let the request proceed to the actual endpoint.
>>>>>>> 7c55002b
        response = await call_next(request)
        tenant_schema.reset(token)
        return response<|MERGE_RESOLUTION|>--- conflicted
+++ resolved
@@ -8,14 +8,7 @@
 from api.models.organization import Organization 
 class TenantMiddleware(BaseHTTPMiddleware):
     async def dispatch(self, request: Request, call_next):
-<<<<<<< HEAD
-=======
-        # Get hostname from the request, e.g., "orange.localhost" or "localhost"
-        # print("Request hostname:", request.headers.get("hostname"))
->>>>>>> 7c55002b
         hostname = request.headers.get("host", "").split(":")[0]
-        # hostname = "orange"
-        
         print("hostname", hostname)
         main_domain = "localhost" # Use "localhost" if you test in a browser
         print("main_domain", main_domain)
@@ -34,13 +27,6 @@
                 raise HTTPException(status_code=404, detail=f"Workspace with subdomain '{subdomain}' not found.")
             schema_name = organization.schema
         token = tenant_schema.set(schema_name)
-<<<<<<< HEAD
-=======
-        print("subdomain", subdomain)
-
-        
-        # Now, we let the request proceed to the actual endpoint.
->>>>>>> 7c55002b
         response = await call_next(request)
         tenant_schema.reset(token)
         return response